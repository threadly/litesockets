package org.threadly.litesockets;

import java.io.IOException;
import java.nio.channels.CancelledKeyException;
import java.nio.channels.ClosedSelectorException;
import java.nio.channels.DatagramChannel;
import java.nio.channels.SelectionKey;
import java.nio.channels.Selector;
import java.util.concurrent.Executor;

import org.threadly.concurrent.NoThreadScheduler;
import org.threadly.util.ArgumentVerifier;

/**
 * <p>The NoThreadSocketExecuter is a simpler implementation of a {@link SocketExecuter} 
 * that does not create any threads. Since there are no threads operations happen on whatever thread
 * calls .select(), and only 1 thread at a time should ever call it at a time.  Other then
 * that it should be completely thread safe.</p>
 * 
 * <p>This is generally the implementation used by clients.  It can be used for servers
 * but only when not servicing many connections at once.  How many connections is hardware
 * and OS defendant.  For an average multi-core x86 linux server I a connections not to much more
 * then 1000 connections would be its limit, though alot depends on how active those connections are.</p>
 * 
 * <p>It should also be noted that all client read/close callbacks happen on the thread that calls select().</p>
 * 
 * <p>The functions like {@link #addClient(Client)}, {@link #removeClient(Client)}, {@link #addServer(Server)}, and 
 * {@link #removeServer(Server)} can be called from other threads safely.</p>
 * 
 * @author lwahlmeier
 */
public class NoThreadSocketExecuter extends SocketExecuterCommonBase {
  private final NoThreadScheduler localNoThreadScheduler;
  private Selector commonSelector;
  
  /**
   * Constructs a NoThreadSocketExecuter.  {@link #start()} must still be called before using it.
   */
  public NoThreadSocketExecuter() {
    super(new NoThreadScheduler());
    localNoThreadScheduler = (NoThreadScheduler)schedulerPool; 
  }

  /**
   * This is used to wakeup the {@link Selector} assuming it was called with a timeout on it.
   * Most all methods in this class that need to do a wakeup do it automatically, but
   * there are situations where you might want to wake up the thread we are blocked on 
   * manually.
   */
  public void wakeup() {
    checkRunning();
    commonSelector.wakeup();
  }
  
  @Override
  public void setClientOperations(Client client) {
    ArgumentVerifier.assertNotNull(client, "Client");
    if(isRunning() && !clients.containsKey(client.getChannel())) {
      if(!client.isClosed() && client.getClientsSocketExecuter() == this) {
        clients.put(client.getChannel(), client);
      }
    }
    if(clients.containsKey(client.getChannel()) && !client.isClosed() && isRunning()) {
      if(client.getChannel().isConnectionPending()) {
        schedulerPool.execute(new AddToSelector(client, commonSelector, SelectionKey.OP_CONNECT));
      } else if(client.canWrite() && client.canRead()) {
        schedulerPool.execute(new AddToSelector(client, commonSelector, SelectionKey.OP_WRITE|SelectionKey.OP_READ));
      } else if (client.canRead()){
        schedulerPool.execute(new AddToSelector(client, commonSelector, SelectionKey.OP_READ));
      } else if (client.canWrite()){
        schedulerPool.execute(new AddToSelector(client, commonSelector, SelectionKey.OP_WRITE));
      } else {
        schedulerPool.execute(new AddToSelector(client, commonSelector, 0));
      }
      commonSelector.wakeup();
    } else if(client.isClosed()) {
      clients.remove(client.getChannel());
    }
  }

  @Override
  protected void startupService() {
    commonSelector = openSelector();
    this.acceptSelector = commonSelector;
    this.readSelector = commonSelector;
    this.writeSelector = commonSelector;
  }

  @Override
  protected void shutdownService() {
    localNoThreadScheduler.clearTasks();
    commonSelector.wakeup();
    if(commonSelector != null && commonSelector.isOpen()) {
      closeSelector(schedulerPool, commonSelector);
      commonSelector.wakeup();
    }
    clients.clear();
    servers.clear();
  }

  /**
   * This will run all ExecuterTasks, check for pending network operations,
   * then run those operations.  There can be a lot of I/O operations so this
   * could take some time to run.  In general it should not be called from things like
   * GUI threads.
   * 
   */
  public void select() {
    select(0);
  }

  /**
   * This is the same as the {@link #select()} but it allows you to set a delay.
   * This delay is the time to wait for socket operations to happen.  It will
   * block the calling thread for up to this amount of time, but it could be less
   * if any network operation happens (including another thread adding a client/server). 
   * 
   * 
   * @param delay Max time in milliseconds to block for.
   */
  public void select(int delay) {
    ArgumentVerifier.assertNotNegative(delay, "delay");
<<<<<<< HEAD
    checkRunning();
    localNoThreadScheduler.tick(null);
    try {
      if(delay == 0) {
        commonSelector.selectNow();
      } else {
        commonSelector.select(delay);
      }
      for(SelectionKey key: commonSelector.selectedKeys()) {
        try {
          if(key.isAcceptable()) {
            doServerAccept(servers.get(key.channel()));
          } else {
            Client tmpClient = clients.get(key.channel());
            if(key.isConnectable() && tmpClient != null) {
              doClientConnect(tmpClient, commonSelector);
              setClientOperations(tmpClient);
            } else if(key.isReadable()) {
              stats.addRead(doClientRead(tmpClient, commonSelector));
              final Server server = servers.get(key.channel());
              if(server != null && server.getServerType() == WireProtocol.UDP) {
                server.acceptChannel((DatagramChannel)server.getSelectableChannel());
=======
    if(isRunning()) {
      localNoThreadScheduler.tick(null);
      try {
        if(delay == 0) {
          commonSelector.selectNow();
        } else {
          commonSelector.select(delay);
        }
        for(SelectionKey key: commonSelector.selectedKeys()) {
          try {
            if(key.isAcceptable()) {
              doServerAccept(servers.get(key.channel()));
            } else {
              Client tmpClient = clients.get(key.channel());
              if(key.isConnectable() && tmpClient != null) {
                  doClientConnect(tmpClient, commonSelector);
                  key.cancel(); //Stupid windows bug here.
                  this.updateClientOps(tmpClient);
              } else if(key.isReadable()) {
                stats.addRead(doClientRead(tmpClient, commonSelector));
                final Server server = servers.get(key.channel());
                if(server != null && server.getServerType() == WireProtocol.UDP) {
                  server.acceptChannel((DatagramChannel)server.getSelectableChannel());
                }
              } else if(key.isWritable()) {
                stats.addWrite(doClientWrite(tmpClient, commonSelector));
>>>>>>> 6a9d7bb8
              }
            } else if(key.isWritable()) {
              stats.addWrite(doClientWrite(tmpClient, commonSelector));
            }
          }
        } catch(CancelledKeyException e) {
          //Key could be cancelled at any point, we dont really care about it.
        }
<<<<<<< HEAD
=======
        //Also for windows bug, canceled keys are not removed till we select again.
        //So we just have to at the end of the loop.
        commonSelector.selectNow(); 
      } catch (IOException e) {
        //There is really nothing to do here but try again, usually this is because of shutdown.
      } catch(ClosedSelectorException e) {
        //We do nothing here because the next loop should not happen now.
      } catch (NullPointerException e) {
        //There is a bug in some JVMs around this where the select() can throw an NPE from native code.
>>>>>>> 6a9d7bb8
      }
    } catch (IOException e) {
      //There is really nothing to do here but try again, usually this is because of shutdown.
    } catch(ClosedSelectorException e) {
      //We do nothing here because the next loop should not happen now.
    } catch (NullPointerException e) {
      //There is a bug in some JVMs around this where the select() can throw an NPE from native code.
    }
    localNoThreadScheduler.tick(null);
  }

  @Override
  public Executor getExecutorFor(Object obj) {
    return localNoThreadScheduler;
  }
}<|MERGE_RESOLUTION|>--- conflicted
+++ resolved
@@ -32,7 +32,7 @@
 public class NoThreadSocketExecuter extends SocketExecuterCommonBase {
   private final NoThreadScheduler localNoThreadScheduler;
   private Selector commonSelector;
-  
+
   /**
    * Constructs a NoThreadSocketExecuter.  {@link #start()} must still be called before using it.
    */
@@ -51,7 +51,7 @@
     checkRunning();
     commonSelector.wakeup();
   }
-  
+
   @Override
   public void setClientOperations(Client client) {
     ArgumentVerifier.assertNotNull(client, "Client");
@@ -120,7 +120,6 @@
    */
   public void select(int delay) {
     ArgumentVerifier.assertNotNegative(delay, "delay");
-<<<<<<< HEAD
     checkRunning();
     localNoThreadScheduler.tick(null);
     try {
@@ -137,40 +136,13 @@
             Client tmpClient = clients.get(key.channel());
             if(key.isConnectable() && tmpClient != null) {
               doClientConnect(tmpClient, commonSelector);
+              key.cancel(); //Stupid windows bug here.
               setClientOperations(tmpClient);
             } else if(key.isReadable()) {
               stats.addRead(doClientRead(tmpClient, commonSelector));
               final Server server = servers.get(key.channel());
               if(server != null && server.getServerType() == WireProtocol.UDP) {
                 server.acceptChannel((DatagramChannel)server.getSelectableChannel());
-=======
-    if(isRunning()) {
-      localNoThreadScheduler.tick(null);
-      try {
-        if(delay == 0) {
-          commonSelector.selectNow();
-        } else {
-          commonSelector.select(delay);
-        }
-        for(SelectionKey key: commonSelector.selectedKeys()) {
-          try {
-            if(key.isAcceptable()) {
-              doServerAccept(servers.get(key.channel()));
-            } else {
-              Client tmpClient = clients.get(key.channel());
-              if(key.isConnectable() && tmpClient != null) {
-                  doClientConnect(tmpClient, commonSelector);
-                  key.cancel(); //Stupid windows bug here.
-                  this.updateClientOps(tmpClient);
-              } else if(key.isReadable()) {
-                stats.addRead(doClientRead(tmpClient, commonSelector));
-                final Server server = servers.get(key.channel());
-                if(server != null && server.getServerType() == WireProtocol.UDP) {
-                  server.acceptChannel((DatagramChannel)server.getSelectableChannel());
-                }
-              } else if(key.isWritable()) {
-                stats.addWrite(doClientWrite(tmpClient, commonSelector));
->>>>>>> 6a9d7bb8
               }
             } else if(key.isWritable()) {
               stats.addWrite(doClientWrite(tmpClient, commonSelector));
@@ -179,19 +151,10 @@
         } catch(CancelledKeyException e) {
           //Key could be cancelled at any point, we dont really care about it.
         }
-<<<<<<< HEAD
-=======
-        //Also for windows bug, canceled keys are not removed till we select again.
-        //So we just have to at the end of the loop.
-        commonSelector.selectNow(); 
-      } catch (IOException e) {
-        //There is really nothing to do here but try again, usually this is because of shutdown.
-      } catch(ClosedSelectorException e) {
-        //We do nothing here because the next loop should not happen now.
-      } catch (NullPointerException e) {
-        //There is a bug in some JVMs around this where the select() can throw an NPE from native code.
->>>>>>> 6a9d7bb8
       }
+      //Also for windows bug, canceled keys are not removed till we select again.
+      //So we just have to at the end of the loop.
+      commonSelector.selectNow(); 
     } catch (IOException e) {
       //There is really nothing to do here but try again, usually this is because of shutdown.
     } catch(ClosedSelectorException e) {
