--- conflicted
+++ resolved
@@ -1,11 +1,8 @@
 package org.threadly.litesockets;
 
 import org.threadly.concurrent.SimpleSchedulerInterface;
-<<<<<<< HEAD
 import org.threadly.litesockets.utils.SimpleByteStats;
-=======
 import org.threadly.util.ServiceInterface;
->>>>>>> 06f0f750
 
 /**
  * This is the main Interface that Clients and Servers are added to, to run there socket operations.
@@ -104,7 +101,6 @@
    * @return returns the {@link SimpleSchedulerInterface} the SocketExecuter is using.
    */
   public SimpleSchedulerInterface getThreadScheduler();
-<<<<<<< HEAD
   
   /**
    * <p>This will give you read and write stats for the SocketExecuter.  This will tell you information about
@@ -114,31 +110,4 @@
    */
   public SimpleByteStats getStats();
   
-  /**
-   * provided for {@link org.threadly.concurrent.AbstractService}
-   */
-  public void start();
-  
-  /**
-   * provided for {@link org.threadly.concurrent.AbstractService}
-   */
-  public boolean startIfNotStarted();
-  
-  /**
-   * provided for {@link org.threadly.concurrent.AbstractService}
-   */
-  public void stop();
-  
-  /**
-   * provided for {@link org.threadly.concurrent.AbstractService}
-   */
-  public boolean stopIfRunning();
-  
-  /**
-   * provided for {@link org.threadly.concurrent.AbstractService}
-   */
-  public boolean isRunning();
-
-=======
->>>>>>> 06f0f750
 }