package org.threadly.litesockets;

import java.io.IOException;
import java.nio.channels.CancelledKeyException;
import java.nio.channels.DatagramChannel;
import java.nio.channels.SelectionKey;
import java.nio.channels.ServerSocketChannel;
import java.util.Arrays;
import java.util.concurrent.ScheduledExecutorService;

import org.threadly.concurrent.ConfigurableThreadFactory;
import org.threadly.concurrent.SingleThreadScheduler;
import org.threadly.concurrent.SubmitterExecutor;
import org.threadly.concurrent.SubmitterScheduler;
import org.threadly.concurrent.future.FutureUtils;
import org.threadly.concurrent.future.ListenableFuture;
import org.threadly.concurrent.wrapper.KeyDistributedExecutor;
import org.threadly.concurrent.wrapper.compatibility.ScheduledExecutorServiceWrapper;
<<<<<<< HEAD
import org.threadly.litesockets.utils.IOUtils;
=======
import org.threadly.litesockets.utils.PortUtils;
>>>>>>> a2ceb685
import org.threadly.util.ArgumentVerifier;
import org.threadly.util.ExceptionUtils;

/**
 * <p>This is a mutliThreaded implementation of a {@link SocketExecuter}.  It uses separate threads to perform Accepts, Reads and Writes.  
 * Constructing this will create 3 additional threads.  Generally only one of these will ever be needed in a process.</p>
 * 
 * <p>This is generally the {@link SocketExecuter} implementation you want to use for servers, especially if they have to deal with more
 * then just a few connections.  See {@link NoThreadSocketExecuter} for a more efficient implementation when not dealing with many connections.</p>
 * 
 * @author lwahlmeier
 *
 */
public class ThreadedSocketExecuter extends SocketExecuterCommonBase {
  private final KeyDistributedExecutor clientDistributer;
  private final SingleThreadScheduler localAcceptScheduler;
  private final SingleThreadScheduler localReadScheduler;
  private final SingleThreadScheduler localWriteScheduler;

  private volatile long readThreadID;

  private final AcceptRunner acceptor = new AcceptRunner();
  private final ReadRunner reader = new ReadRunner();
  private final WriteRunner writer = new WriteRunner();


  /**
   * <p>This constructor creates its own {@link SingleThreadScheduler} Threadpool to use for client operations.  This is generally 
   * not recommended unless you are not doing many socket connections/operations.  You should really use your own multiThreaded 
   * thread pool.</p>
   */
  public ThreadedSocketExecuter() {
    this(new SingleThreadScheduler(
        new ConfigurableThreadFactory(
            "SocketClientThread", false, true, Thread.currentThread().getPriority(), null, null)));
  }

  /**
   * <p>This is provided to allow people to use java's generic threadpool scheduler {@link ScheduledExecutorService}.</p>
   * 
   * @param exec The {@link ScheduledExecutorService} to be used for client/server callbacks.
   */
  public ThreadedSocketExecuter(final ScheduledExecutorService exec) {
    this(new ScheduledExecutorServiceWrapper(exec));
  }

  /**
   * <p>Here you can provide a {@link ScheduledExecutorService} for this {@link SocketExecuter}.  This will be used
   * on accept, read, and close callback events.</p>
   * 
   * @param exec the {@link ScheduledExecutorService} to be used for client/server callbacks.
   */
  public ThreadedSocketExecuter(final SubmitterScheduler exec) {
    this(exec, Integer.MAX_VALUE);
  }
  
  public ThreadedSocketExecuter(final SubmitterScheduler exec, int maxTasksPerCycle) {
    super(new SingleThreadScheduler(new ConfigurableThreadFactory("SocketAccept", false, true, Thread.currentThread().getPriority(), null, null)),
        new SingleThreadScheduler(new ConfigurableThreadFactory("SocketReader", false, true, Thread.currentThread().getPriority(), null, null)),
        new SingleThreadScheduler(new ConfigurableThreadFactory("SocketWriter", false, true, Thread.currentThread().getPriority(), null, null)),
        exec);
    localAcceptScheduler = (SingleThreadScheduler) this.acceptScheduler;
    localReadScheduler = (SingleThreadScheduler) this.readScheduler;
    localWriteScheduler = (SingleThreadScheduler) this.writeScheduler;
    clientDistributer = new KeyDistributedExecutor(schedulerPool);
  }

  @Override
  protected void startupService() {
    super.startIfNotStarted();

    acceptSelector = openSelector();
    readSelector = openSelector();
    writeSelector = openSelector();
    acceptScheduler.execute(acceptor);
    readScheduler.execute(reader);
    writeScheduler.execute(writer);
  }

  @Override
  protected void shutdownService() {
    for(final Client client: clients.values()) {
      IOUtils.closeQuitly(client);
    }
    for(final Server server: servers.values()) {
      IOUtils.closeQuitly(server);
    }
    closeSelector(localAcceptScheduler, acceptSelector);
    closeSelector(localReadScheduler, readSelector);
    closeSelector(localWriteScheduler, writeSelector);
  }  

  @Override
  public void setClientOperations(final Client client) {
    ArgumentVerifier.assertNotNull(client, "Client");
    if(!clients.containsKey(client.getChannel())) {
      clients.remove(client.getChannel());
      return;
    }

    synchronized(client) {
      if(client.isClosed()) {
        clients.remove(client.getChannel());
        ListenableFuture<?> lf = readScheduler.submit(new RemoveFromSelector(readSelector, client));
        ListenableFuture<?> lf2 = writeScheduler.submit(new RemoveFromSelector(writeSelector, client));
        FutureUtils.makeCompleteFuture(Arrays.asList(lf, lf2)).addListener(new Runnable() {
          @Override
          public void run() {
<<<<<<< HEAD
            IOUtils.closeQuitly(client.getChannel());
=======
            PortUtils.closeQuietly(client.getChannel());
>>>>>>> a2ceb685
          }});
      } else if(!client.getChannel().isConnected() && client.getChannel().isConnectionPending()) {
        readScheduler.execute(new AddToSelector(readScheduler, client, readSelector, SelectionKey.OP_CONNECT));
        writeScheduler.execute(new AddToSelector(writeScheduler, client, writeSelector, 0));
      } else if(client.canWrite() && client.canRead()) {
        writeScheduler.execute(new AddToSelector(writeScheduler, client, writeSelector, SelectionKey.OP_WRITE));
        readScheduler.execute(new AddToSelector(readScheduler, client, readSelector, SelectionKey.OP_READ));
      } else if (client.canRead()){
        readScheduler.execute(new AddToSelector(readScheduler, client, readSelector, SelectionKey.OP_READ));
        writeScheduler.execute(new AddToSelector(writeScheduler, client, writeSelector, 0));
      } else if (client.canWrite()){
        writeScheduler.execute(new AddToSelector(writeScheduler, client, writeSelector, SelectionKey.OP_WRITE));
        readScheduler.execute(new AddToSelector(readScheduler, client, readSelector, 0));
      } else {
        writeScheduler.execute(new AddToSelector(writeScheduler, client, writeSelector, 0));
        readScheduler.execute(new AddToSelector(readScheduler, client, readSelector, 0));
      }
    }
    readSelector.wakeup();
    writeSelector.wakeup();
  }

  @Override
  public void setUDPServerOperations(final UDPServer udpServer, final boolean enable) {
    if(checkServer(udpServer)) {
      if(enable) {
        readScheduler.execute(new AddToSelector(readScheduler, udpServer, readSelector, SelectionKey.OP_READ));
        readSelector.wakeup();
        if(udpServer.needsWrite()) {
          writeScheduler.execute(new AddToSelector(writeScheduler, udpServer, writeSelector, SelectionKey.OP_WRITE));
          writeSelector.wakeup();
        } else {
          writeScheduler.execute(new AddToSelector(writeScheduler, udpServer, writeSelector, 0));
          writeSelector.wakeup();
        }
      } else {
        readScheduler.execute(new AddToSelector(readScheduler, udpServer, readSelector, 0));
        writeScheduler.execute(new AddToSelector(writeScheduler, udpServer, writeSelector, 0));
        readSelector.wakeup();
        writeSelector.wakeup();
      }
    }
  }

  /**
   * Runnable for the Acceptor thread.  This runs the acceptSelector on the AcceptorThread. 
   */
  private class AcceptRunner implements Runnable {
    @Override
    public void run() {
      if(isRunning()) {
        try {
          acceptSelector.selectedKeys().clear();
          acceptSelector.select();
        } catch (Exception e) {
          ExceptionUtils.handleException(e);
          stopIfRunning();
          return;
        } 
        if(isRunning()) {
          for(final SelectionKey sk: acceptSelector.selectedKeys()) {
            if(sk.isAcceptable()) {
              final ServerSocketChannel server = (ServerSocketChannel) sk.channel();
              doServerAccept(servers.get(server));
            }
          }
        }
        if(isRunning()) {
          acceptScheduler.execute(this);
        }
      }
    }
  }

  /**
   * Runnable for the Read thread.  This runs the readSelector on the ReadThread. 
   */
  private class ReadRunner implements Runnable {
    @Override
    public void run() {
      if(isRunning()) {
        if(readThreadID == 0) {
          readThreadID = Thread.currentThread().getId();
        }
        try {
          readSelector.selectedKeys().clear();
          readSelector.select();
        } catch (Exception e) {
          ExceptionUtils.handleException(e);
          stopIfRunning();
          return;
        }
        if(isRunning() && ! readSelector.selectedKeys().isEmpty()) {
          for(final SelectionKey sk: readSelector.selectedKeys()) {
            final Client client = clients.get(sk.channel());
            if(client != null) {
              try {
                if(sk.isConnectable()) {
                  doClientConnect(client, readSelector);
                  sk.cancel();
                  setClientOperations(client);
                } else {
                  doClientRead(client, readSelector);
                }
              } catch(CancelledKeyException e) {
                IOUtils.closeQuitly(client);
                ExceptionUtils.handleException(e);
              }
            } else {
              final Server server = servers.get(sk.channel());
              if(server != null) {
                if(sk.isReadable()) {
                  final DatagramChannel dgc = (DatagramChannel) sk.channel();
                  server.acceptChannel(dgc);
                }
              }
            }
          }
        }
        if(isRunning()) {
          readScheduler.execute(this);
        }
      }
    }
  }

  /**
   * Runnable for the Write thread.  This runs the writeSelector on the WriteThread. 
   */
  private class WriteRunner implements Runnable {
    @Override
    public void run() {
      if(isRunning()) {
        try {
          writeSelector.selectedKeys().clear();
          writeSelector.select();
        } catch (Exception e) {
          ExceptionUtils.handleException(e);
          stopIfRunning();
          return;
        }
        if(isRunning() && ! writeSelector.selectedKeys().isEmpty()) {
          for(final SelectionKey sk: writeSelector.selectedKeys()) {
            final Client client = clients.get(sk.channel());
            if(client != null) {
              doClientWrite(client, writeSelector);
            } else {
              final Server server = servers.get(sk.channel());
              if(server != null) {
                if(server instanceof UDPServer) {
                  UDPServer us = (UDPServer) server;
                  us.doWrite();
                  setUDPServerOperations(us, true);
                }
              }
            }
          }
        }
        if(isRunning()) {
          writeScheduler.execute(this);
        }
      }
    }
  }

  @Override
  public SubmitterExecutor getExecutorFor(final Object obj) {
    return clientDistributer.getExecutorForKey(obj);
  }
}<|MERGE_RESOLUTION|>--- conflicted
+++ resolved
@@ -1,6 +1,5 @@
 package org.threadly.litesockets;
 
-import java.io.IOException;
 import java.nio.channels.CancelledKeyException;
 import java.nio.channels.DatagramChannel;
 import java.nio.channels.SelectionKey;
@@ -16,11 +15,7 @@
 import org.threadly.concurrent.future.ListenableFuture;
 import org.threadly.concurrent.wrapper.KeyDistributedExecutor;
 import org.threadly.concurrent.wrapper.compatibility.ScheduledExecutorServiceWrapper;
-<<<<<<< HEAD
 import org.threadly.litesockets.utils.IOUtils;
-=======
-import org.threadly.litesockets.utils.PortUtils;
->>>>>>> a2ceb685
 import org.threadly.util.ArgumentVerifier;
 import org.threadly.util.ExceptionUtils;
 
@@ -129,11 +124,7 @@
         FutureUtils.makeCompleteFuture(Arrays.asList(lf, lf2)).addListener(new Runnable() {
           @Override
           public void run() {
-<<<<<<< HEAD
             IOUtils.closeQuitly(client.getChannel());
-=======
-            PortUtils.closeQuietly(client.getChannel());
->>>>>>> a2ceb685
           }});
       } else if(!client.getChannel().isConnected() && client.getChannel().isConnectionPending()) {
         readScheduler.execute(new AddToSelector(readScheduler, client, readSelector, SelectionKey.OP_CONNECT));
